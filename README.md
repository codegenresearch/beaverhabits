# Beaver Habit Tracker

![GitHub Release](https://img.shields.io/github/v/release/daya0576/beaverhabits)
![Docker Pulls](https://img.shields.io/docker/pulls/daya0576/beaverhabits)
![GitHub Actions Workflow Status](https://img.shields.io/github/actions/workflow/status/daya0576/beaverhabits/fly.yml)
![Uptime Robot ratio (30 days)](https://img.shields.io/uptimerobot/ratio/m787647728-b1a273391c2ad5c526b1c605)

A self-hosted habit tracking app to save your precious moments in your fleeting life.

<img src='https://github.com/daya0576/beaverhabits/assets/6239652/0418fa41-8985-46ef-b623-333b62b2f92e' width='250'>
<img src='https://github.com/daya0576/beaverhabits/assets/6239652/c0ce98cf-5a44-4bbc-8cd3-c7afb20af671' width='250'>
<img src='https://github.com/daya0576/beaverhabits/assets/6239652/516c19ca-9f55-4c21-9e6d-c8f0361a5eb2' width='250'>


# Getting Started

## Cloud Service

- Demo: https://beaverhabits.com/demo
- Login: https://beaverhabits.com

## Self-hosting

### Ship with Docker

Example:

```bash
docker run -d --name beaverhabits \
  -e FIRST_DAY_OF_WEEK=0 \
  -e HABITS_STORAGE=USER_DISK \
  -e MAX_USER_COUNT=1 \
  -v /path/to/host/directory:/app/.user/ \
  -p 8080:8080 \
  --restart unless-stopped \
  daya0576/beaverhabits:latest
```

Options:

| Name                       | Description                                                                                                                                                                        |
| :------------------------- | :--------------------------------------------------------------------------------------------------------------------------------------------------------------------------------- |
| **HABITS_STORAGE**(str)    | The `DATABASE` option stores everything in a single SQLite database file named habits.db. On the other hand, the `USER_DISK` option saves habits and records in a local json file. |
| **FIRST_DAY_OF_WEEK**(int) | By default, the first day of the week is set as Monday. To change it to Sunday, you can set it as `6`.                                                                             |
| **MAX_USER_COUNT**(int)    | By setting it to `1`, you can prevent others from signing up in the future.                                                                                                        |


# Features

1. Pages
   - [x] Index page
   - [x] Habit list page
   - [x] Habit detail page
     - [x] Calendar
     - [x] Streaks
2. Storage:
   - [x] Session-based disk storage
   - [x] User-based disk storage
<<<<<<< HEAD
   - [x] User-based db storage
=======
   - [x] User-based database storage
>>>>>>> a1e6a1b4
3. CICD:
   - [x] Custom domain
   - [x] Self-hosting option
   - [x] Unit tests & deployment pipeline
4. Others:
   - [x] Export
   - [x] Import
   - [x] User management
   - [x] User timezone

## Streaks
Here are my table tennis training sessions in the past year :)
<img width="760" alt="image" src="https://github.com/user-attachments/assets/327f3855-299e-4307-87af-f30b4b4f7c60">

## Import 
If you want to import from an existing setup, e.g. uhabit. Please check this wiki for more details: https://github.com/daya0576/beaverhabits/wiki/Import-from-Existing-Setup


# Future Plans

1. Native mobile app
2. Habit calendar template, e.g. vacations
3. ...<|MERGE_RESOLUTION|>--- conflicted
+++ resolved
@@ -10,7 +10,6 @@
 <img src='https://github.com/daya0576/beaverhabits/assets/6239652/0418fa41-8985-46ef-b623-333b62b2f92e' width='250'>
 <img src='https://github.com/daya0576/beaverhabits/assets/6239652/c0ce98cf-5a44-4bbc-8cd3-c7afb20af671' width='250'>
 <img src='https://github.com/daya0576/beaverhabits/assets/6239652/516c19ca-9f55-4c21-9e6d-c8f0361a5eb2' width='250'>
-
 
 # Getting Started
 
@@ -44,7 +43,6 @@
 | **FIRST_DAY_OF_WEEK**(int) | By default, the first day of the week is set as Monday. To change it to Sunday, you can set it as `6`.                                                                             |
 | **MAX_USER_COUNT**(int)    | By setting it to `1`, you can prevent others from signing up in the future.                                                                                                        |
 
-
 # Features
 
 1. Pages
@@ -56,11 +54,7 @@
 2. Storage:
    - [x] Session-based disk storage
    - [x] User-based disk storage
-<<<<<<< HEAD
    - [x] User-based db storage
-=======
-   - [x] User-based database storage
->>>>>>> a1e6a1b4
 3. CICD:
    - [x] Custom domain
    - [x] Self-hosting option
@@ -72,12 +66,13 @@
    - [x] User timezone
 
 ## Streaks
+
 Here are my table tennis training sessions in the past year :)
 <img width="760" alt="image" src="https://github.com/user-attachments/assets/327f3855-299e-4307-87af-f30b4b4f7c60">
 
-## Import 
+## Import
+
 If you want to import from an existing setup, e.g. uhabit. Please check this wiki for more details: https://github.com/daya0576/beaverhabits/wiki/Import-from-Existing-Setup
-
 
 # Future Plans
 
